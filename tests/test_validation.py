--- conflicted
+++ resolved
@@ -100,7 +100,6 @@
 
 
 @pytest.fixture(scope='module')
-<<<<<<< HEAD
 def setup_1bin_shapesys_q0(
     source=source_1bin_example1_p0(),
     spec=spec_1bin_shapesys(source_1bin_example1_p0()),
@@ -117,10 +116,7 @@
 
 
 @pytest.fixture(scope='module')
-def spec_1bin_lumi(source=source_1bin_example1()):
-=======
 def spec_1bin_lumi():
->>>>>>> 94b87a88
     spec = {
         "channels": [
             {
@@ -755,12 +751,8 @@
     'setup_and_tolerance',
     [
         (setup_1bin_shapesys(), 1e-6),
-<<<<<<< HEAD
         (setup_1bin_shapesys_q0(), 3e-4),
-        (setup_1bin_lumi(), 1e-6),
-=======
         (setup_1bin_lumi(), 4e-6),
->>>>>>> 94b87a88
         (setup_1bin_normsys(), 1e-6),
         (setup_2bin_histosys(), 8e-5),
         (setup_2bin_2channel(), 1e-6),
