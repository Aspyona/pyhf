--- conflicted
+++ resolved
@@ -129,15 +129,17 @@
         if not kwargs.get('return_expected_set'):
             n_sigma_list = [0]
         CLs_exp = []
-<<<<<<< HEAD
         for n_sigma in n_sigma_list:
+
+            expected_bonly_teststat = b_only_distribution.expected_value(n_sigma)
+
             if not use_q0:
                 CLs = sig_plus_bkg_distribution.pvalue(
-                    n_sigma
-                ) / b_only_distribution.pvalue(n_sigma)
+                    expected_bonly_teststat
+                ) / b_only_distribution.pvalue(expected_bonly_teststat)
             else:
                 # despite the name in this case this is the discovery p value
-                CLs = sig_plus_bkg_distribution.pvalue(n_sigma)
+                CLs = sig_plus_bkg_distribution.pvalue(expected_bonly_teststat)
             CLs_exp.append(tensorlib.reshape(CLs, (1,)))
         CLs_exp = tensorlib.astensor(CLs_exp)
         if not kwargs.get('return_expected_set'):
@@ -149,28 +151,6 @@
                 _returns.append(CLs_exp[2])
             _returns.append(CLs_exp)
 
-=======
-        for n_sigma in [2, 1, 0, -1, -2]:
-
-            expected_bonly_teststat = b_only_distribution.expected_value(n_sigma)
-
-            CLs = sig_plus_bkg_distribution.pvalue(
-                expected_bonly_teststat
-            ) / b_only_distribution.pvalue(expected_bonly_teststat)
-            CLs_exp.append(tensorlib.reshape(CLs, (1,)))
-        CLs_exp = tensorlib.astensor(CLs_exp)
-        if kwargs.get('return_expected'):
-            _returns.append(CLs_exp[2])
-        _returns.append(CLs_exp)
-    elif kwargs.get('return_expected'):
-        n_sigma = 0
-        expected_bonly_teststat = b_only_distribution.expected_value(n_sigma)
-
-        CLs = sig_plus_bkg_distribution.pvalue(
-            expected_bonly_teststat
-        ) / b_only_distribution.pvalue(expected_bonly_teststat)
-        _returns.append(tensorlib.reshape(CLs, (1,)))
->>>>>>> d986a989
     # Enforce a consistent return type of the observed CLs
     return tuple(_returns) if len(_returns) > 1 else _returns[0]
 
